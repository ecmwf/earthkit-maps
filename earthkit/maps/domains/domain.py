--- conflicted
+++ resolved
@@ -142,13 +142,6 @@
         try:
             source_crs = field.projection().to_cartopy_crs()
         except AttributeError:
-<<<<<<< HEAD
-=======
-            warnings.warn(
-                "failed to find projection information in data; assuming "
-                "regular equirectangular projection"
-            )
->>>>>>> 678d3af4
             source_crs = ccrs.PlateCarree()
 
         points = field.to_points(flatten=False)
