# Copyright 2023, European Centre for Medium Range Weather Forecasts.
#
# Licensed under the Apache License, Version 2.0 (the "License");
# you may not use this file except in compliance with the License.
# You may obtain a copy of the License at
#
#     http://www.apache.org/licenses/LICENSE-2.0
#
# Unless required by applicable law or agreed to in writing, software
# distributed under the License is distributed on an "AS IS" BASIS,
# WITHOUT WARRANTIES OR CONDITIONS OF ANY KIND, either express or implied.
# See the License for the specific language governing permissions and
# limitations under the License.

import itertools

import earthkit.data
import matplotlib.pyplot as plt
import pandas as pd

from earthkit.maps import domains, layouts
from earthkit.maps.layers import metadata
from earthkit.maps.layers.layers import MultiplotLayer
from earthkit.maps.layers.subplots import Subplot, SubplotFormatter
from earthkit.maps.schemas import schema


class SuperplotFormatter(metadata.BaseFormatter):
    def __init__(self, subplots, unique=True):
        self.subplots = subplots
        self.unique = unique
        self._layer_index = None

    def convert_field(self, value, conversion):
        f = super().convert_field
        if isinstance(value, list):
            return [f(v, conversion) for v in value]
        else:
            return f(value, conversion)

    def format_key(self, key):
        values = [
            SubplotFormatter(subplot).format_key(key) for subplot in self.subplots
        ]
        values = [item for sublist in values for item in sublist]
        return values

    def format_field(self, value, format_spec):
        f = super().format_field
        if isinstance(value, list):
            values = [f(v, format_spec) for v in value]
            if self._layer_index is not None:
                value = values[self._layer_index]
                self._layer_index = None
            else:
                if self.unique:
                    values = list(dict.fromkeys(values))
                value = metadata.list_to_human(values)
        return value


class Superplot:

    MAX_COLS = 8

    @classmethod
    def from_gridspec(cls, gridspec, *args, **kwargs):
        """
        Instantiate an earthkit Superplot from a matplotlib gridspec.

        Parameters
        ----------
        gridspec : matplotlib.gridspec.GridSpec
            A matplotlib grid layout which determines subplot layout.
        *args, **kwargs

        """
        obj = cls(*args, **kwargs)
        obj._gridspec = gridspec
        return obj

    def __init__(self, domain=None, domain_crs=None, crs=None, rows=None, cols=None):

        if domain_crs is not None:
            domain_crs = domains.crs.parse(domain_crs)
            domain = domains.bounds.from_bbox(domain, crs, domain_crs)

        self._domain = domain
        self._crs = crs

        self.domain = domains.parse(domain, crs)

        self._fig = None
        self._gridspec = None

        self._rows = rows
        self._cols = cols

        self.subplots = []
        self._subplots_generator = None

        self._queue = []

    def __len__(self):
        return len(self.subplots)

    def __getitem__(self, i):
        while i + 1 > len(self.subplots):
            self.add_subplot()
        return self.subplots[i]

    @property
    def fig(self):
        if self._fig is None:
            self._fig = plt.figure(
                figsize=schema.figsize, constrained_layout=True, dpi=schema.dpi
            )
        return self._fig

    @property
    def gridspec(self):
        if self._gridspec is None:
            self._gridspec = self.fig.add_gridspec(*self.shape)
        return self._gridspec

    @property
    def rows(self):
        if self._rows is None:
            if len(self) == 0:
                raise ValueError("cannot get rows from empty figure")
            self._rows = layouts.rows_cols(
                len(self), cols=self._cols, max_cols=self.MAX_COLS
            )[0]
        return self._rows

    @property
    def cols(self):
        if self._cols is None:
            if len(self) == 0:
                raise ValueError("cannot get cols from empty figure")
            self._cols = layouts.rows_cols(
                len(self), rows=self._rows, max_cols=self.MAX_COLS
            )[1]
        return self._cols

    @property
    def shape(self):
        return self.rows, self.cols

    @property
    def subplots_generator(self):
        if self._subplots_generator is None:
            self._subplots_generator = (
                (row, col)
                for row, col in itertools.product(
                    range(self.gridspec.nrows),
                    range(self.gridspec.ncols),
                )
            )
        return self._subplots_generator

    def add_subplot(self, *args, data=None, domain=None, crs=None, **kwargs):
        row, col = next(self.subplots_generator)

        if domain is None and crs is None:
            domain = self._domain
            crs = self._crs

        if not args:
            args = (self.gridspec[row, col],)

        if data is not None:
            subplot = Subplot.from_data(
                self, data, *args, domain=domain, crs=crs, **kwargs
            )
        else:
            subplot = Subplot(self, *args, domain=domain, crs=crs, **kwargs)

        self.subplots.append(subplot)
        return subplot

    @property
    def distinct_legend_layers(self):
        """Group layers by style."""
        subplot_layers = [subplot.distinct_legend_layers for subplot in self.subplots]
        subplot_layers = [item for sublist in subplot_layers for item in sublist]

        groups = []
        for layer in subplot_layers:
            for i in range(len(groups)):
                if groups[i][0].style == layer.style:
                    groups[i].append(layer)
                    break
            else:
                groups.append([layer])

        groups = [MultiplotLayer(layers) for layers in list(groups)]

        return groups

    def defer(method):
        """Defer a method's execution until this superplot has subplots."""

        def wrapper(self, *args, **kwargs):
            if not self.subplots:
                self._queue.append((method, args, kwargs))
            else:
                return method(self, *args, **kwargs)

        return wrapper

    def expand_rows_cols(method):
        def wrapper(self, data, *args, **kwargs):
            if not isinstance(data, (earthkit.data.core.Base, list)):
                data = earthkit.data.from_object(data)
            if not hasattr(data, "__len__"):
                data = [data]

            if not self.subplots:
                num_subplots = len(data)
                self._rows, self._cols = layouts.rows_cols(
                    num_subplots,
                    rows=self._rows,
                    cols=self._cols,
                    max_cols=self.MAX_COLS,
                )

            layers = []
            for i, field in enumerate(data):
                if i + 1 > len(self.subplots):
                    subplot = self.add_subplot(data=field)
                else:
                    subplot = self.subplots[i]
                layer = getattr(subplot, method.__name__)(field, *args, **kwargs)
                layers.append(layer)

            return MultiplotLayer(layers)

        return wrapper

    def plot(self, *args, **kwargs):
        data = args[0]

        if isinstance(data, (pd.DataFrame, pd.Series)):
            return self.polygons(*args, **kwargs)
        else:
            return self._plot_gridded_scalar(*args, **kwargs)

    @expand_rows_cols
    def _plot_gridded_scalar(self, *args, **kwargs):
        """
        Plot some data.

        Parameters
        ----------
        data : earthkit.data.core.Base or numpy.ndarray or xarray.Dataset
            The data to plot on the chart.
        x : numpy.ndarray, optional
            The x values of the geos
        y : numpy.ndarray, optional
            The y values of the geos
        transform : cartopy.crs.CCRS, optional
        style : earthkit.maps.styles.Style, optional

        **kwargs : dict, optional
            Extra arguments to pass to the underlying matplotlib plotting
            method.
        """
        pass

    @expand_rows_cols
    def contourf(self, *args, **kwargs):
        pass

    shaded_contour = contourf

    @expand_rows_cols
    def contour(self, *args, **kwargs):
        pass

    @expand_rows_cols
    def pcolormesh(self, *args, **kwargs):
        pass

    @expand_rows_cols
    def scatter(self, *args, **kwargs):
        pass

<<<<<<< HEAD
    def polygons(self, *args, **kwargs):
        if not self.subplots:
            self._rows, self._cols = (1, 1)
            self.add_subplot()
        [subplot.polygons(*args, **kwargs) for subplot in self.subplots]
=======
    @expand_rows_cols
    def polygons(self, *args, **kwargs):
        pass
>>>>>>> 678d3af4

    @defer
    def coastlines(self, *args, **kwargs):
        return [subplot.coastlines(*args, **kwargs) for subplot in self.subplots]

    @defer
    def borders(self, *args, **kwargs):
        return [subplot.borders(*args, **kwargs) for subplot in self.subplots]

    @defer
    def land(self, *args, **kwargs):
        return [subplot.land(*args, **kwargs) for subplot in self.subplots]

    @defer
    def ocean(self, *args, **kwargs):
        return [subplot.ocean(*args, **kwargs) for subplot in self.subplots]

    @defer
    def stock_img(self, *args, **kwargs):
        return [subplot.stock_img(*args, **kwargs) for subplot in self.subplots]

    @defer
    def gridlines(self, *args, **kwargs):
        return [subplot.gridlines(*args, **kwargs) for subplot in self.subplots]

    def format_string(self, string, unique=True, grouped=True):
        if not grouped:
            results = [
                subplot.format_string(string, unique) for subplot in self.subplots
            ]
            result = metadata.list_to_human(results)
        else:
            result = SuperplotFormatter(self.subplots, unique=unique).format(string)
        return result

    def _release_queue(self):
        while len(self._queue):
            method, args, kwargs = self._queue.pop(0)
            method(self, *args, **kwargs)

    @schema.legend.apply()
    def legend(self, *args, fontsize=None, location=None, **kwargs):
        legends = []
        for i, layer in enumerate(self.distinct_legend_layers):
            if isinstance(location, (list, tuple)):
                loc = location[i]
            else:
                loc = location
            if layer.style is not None:
                legend = layer.style.legend(
                    self.fig, layer, *args, ax=layer.axes, location=loc, **kwargs
                )
            legends.append(legend)
        if len(legends) == 1:
            legends = legends[0]
        return legends

    @defer
    def add_geometries(self, *args, **kwargs):
        return [subplot.add_geometries(*args, **kwargs) for subplot in self.subplots]

    @property
    def _default_title_template(self):
        return self.subplots[0]._default_title_template

    @schema.title.apply()
    def title(self, label=None, unique=True, grouped=True, wrap=True, **kwargs):
        if label is None:
            label = self._default_title_template
        label = self.format_string(label, unique, grouped)
        return self.fig.suptitle(label, wrap=wrap, **kwargs)

    def subplot_titles(self, *args, **kwargs):
        if args and isinstance(args[0], (list, tuple)):
            items = args[0]
            args = args[1:]
            return [
                subplot.title(item, *args, **kwargs)
                for item, subplot in zip(items, self.subplots)
            ]
        return [subplot.title(*args, **kwargs) for subplot in self.subplots]

    def show(self, *args, **kwargs):
        """Display the chart."""
        if len(self) == 0:
            self._rows, self._cols = (1, 1)
            self.add_subplot()
        self._release_queue()
        plt.show(*args, **kwargs)

    def save(self, *args, **kwargs):
        """Save the chart."""
        if len(self) == 0:
            self._rows, self._cols = (1, 1)
            self.add_subplot()
        self._release_queue()
        return plt.savefig(*args, **kwargs)<|MERGE_RESOLUTION|>--- conflicted
+++ resolved
@@ -285,18 +285,12 @@
     @expand_rows_cols
     def scatter(self, *args, **kwargs):
         pass
-
-<<<<<<< HEAD
+    
     def polygons(self, *args, **kwargs):
         if not self.subplots:
             self._rows, self._cols = (1, 1)
             self.add_subplot()
         [subplot.polygons(*args, **kwargs) for subplot in self.subplots]
-=======
-    @expand_rows_cols
-    def polygons(self, *args, **kwargs):
-        pass
->>>>>>> 678d3af4
 
     @defer
     def coastlines(self, *args, **kwargs):
