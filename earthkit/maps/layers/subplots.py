--- conflicted
+++ resolved
@@ -131,10 +131,7 @@
                     x, y, values = extract_reduced_gg(data, self.domain)
                     kwargs.pop("transform_first", None)
                     transform = self.domain.crs
-<<<<<<< HEAD
-                    # self.ax.set_global()
-=======
->>>>>>> 7de58a3f
+
                 else:
                     x, y, values = extract_scalar(data, self.domain)
                 if transform is None:
@@ -266,10 +263,9 @@
         return style.contourf(self.ax, *args, **kwargs)
 
     def _tricontourf(self, *args, style=None, **kwargs):
-<<<<<<< HEAD
+
         kwargs.pop("transform", None)
-=======
->>>>>>> 7de58a3f
+
         return style.tricontourf(self.ax, *args, **kwargs)
 
     @polygonal
