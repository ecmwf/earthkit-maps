--- conflicted
+++ resolved
@@ -165,12 +165,6 @@
                     raise ImportError("cf_units is required for unit conversion")
                 values = cf_units.Unit(data.metadata("units")).convert(values, units)
 
-<<<<<<< HEAD
-            x = points["x"]
-            y = points["y"]
-            kwargs["transform"] = kwargs.pop("transform", data.crs())
-            layer = method(x, y, values, *args, **kwargs)
-=======
             x = points["lon"]
             y = points["lat"]
             kwargs["transform"] = kwargs.pop("transform", (data[0] if vector else data).projection().to_cartopy_crs())
@@ -179,7 +173,6 @@
                 layer = method(x, y, values, values_v, *args, **kwargs)
             else:
                 layer = method(x, y, values, *args, **kwargs)
->>>>>>> 9b5be680
             self.layers.append(DataLayer(data, layer, units=units, legend=legend))
 
         return wrapper
